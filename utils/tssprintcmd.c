--- conflicted
+++ resolved
@@ -366,14 +366,9 @@
 void LoadExternal_In_Print(LoadExternal_In *in, unsigned int indent)
 {
     printf("%*s" "TPM2_LoadExternal\n", indent, "");
-<<<<<<< HEAD
-    printf("%*s" "inPrivate\n", indent, "");
-    TSS_TPM2B_SENSITIVE_Print(&in->inPrivate, indent);
-=======
     if (in->inPrivate.t.size != 0) {	/* if there is a private area */
 	TSS_TPMT_SENSITIVE_Print(&in->inPrivate.t.sensitiveArea, indent);
     }
->>>>>>> 585d4c36
     TSS_TPM2B_PUBLIC_Print("inPublic", &in->inPublic, indent);
     TSS_TPM_HANDLE_Print("hierarchy", in->hierarchy, indent);
     return;
