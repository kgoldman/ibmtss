--- conflicted
+++ resolved
@@ -262,10 +262,7 @@
     return rc;
 }
 
-<<<<<<< HEAD
-=======
 #ifndef TPM_TSS_NOCRYPTO
->>>>>>> 5272e24e
 /* TSS_EVENT_PCR_Extend() extends PCR digest with the digest from the TCG_PCR_EVENT event log
    entry.
 */
@@ -703,10 +700,7 @@
     return rc;
 }
 
-<<<<<<< HEAD
-=======
 #ifndef TPM_TSS_NOCRYPTO
->>>>>>> 5272e24e
 /* TSS_EVENT2_PCR_Extend() extends PCR digests with the digest from the TCG_PCR_EVENT2 event log
    entry.
 */
