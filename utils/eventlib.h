/********************************************************************************/
/*										*/
/*		     	TPM2 Measurement Log Common Routines			*/
/*			     Written by Ken Goldman				*/
/*		       IBM Thomas J. Watson Research Center			*/
/*										*/
/* (c) Copyright IBM Corporation 2016 - 2020.					*/
/*										*/
/* All rights reserved.								*/
/* 										*/
/* Redistribution and use in source and binary forms, with or without		*/
/* modification, are permitted provided that the following conditions are	*/
/* met:										*/
/* 										*/
/* Redistributions of source code must retain the above copyright notice,	*/
/* this list of conditions and the following disclaimer.			*/
/* 										*/
/* Redistributions in binary form must reproduce the above copyright		*/
/* notice, this list of conditions and the following disclaimer in the		*/
/* documentation and/or other materials provided with the distribution.		*/
/* 										*/
/* Neither the names of the IBM Corporation nor the names of its		*/
/* contributors may be used to endorse or promote products derived from		*/
/* this software without specific prior written permission.			*/
/* 										*/
/* THIS SOFTWARE IS PROVIDED BY THE COPYRIGHT HOLDERS AND CONTRIBUTORS		*/
/* "AS IS" AND ANY EXPRESS OR IMPLIED WARRANTIES, INCLUDING, BUT NOT		*/
/* LIMITED TO, THE IMPLIED WARRANTIES OF MERCHANTABILITY AND FITNESS FOR	*/
/* A PARTICULAR PURPOSE ARE DISCLAIMED. IN NO EVENT SHALL THE COPYRIGHT		*/
/* HOLDER OR CONTRIBUTORS BE LIABLE FOR ANY DIRECT, INDIRECT, INCIDENTAL,	*/
/* SPECIAL, EXEMPLARY, OR CONSEQUENTIAL DAMAGES (INCLUDING, BUT NOT		*/
/* LIMITED TO, PROCUREMENT OF SUBSTITUTE GOODS OR SERVICES; LOSS OF USE,	*/
/* DATA, OR PROFITS; OR BUSINESS INTERRUPTION) HOWEVER CAUSED AND ON ANY	*/
/* THEORY OF LIABILITY, WHETHER IN CONTRACT, STRICT LIABILITY, OR TORT		*/
/* (INCLUDING NEGLIGENCE OR OTHERWISE) ARISING IN ANY WAY OUT OF THE USE	*/
/* OF THIS SOFTWARE, EVEN IF ADVISED OF THE POSSIBILITY OF SUCH DAMAGE.		*/
/********************************************************************************/

#ifndef EVENTLIB_H
#define EVENTLIB_H

#include <stdio.h>
#include <stdlib.h>
#include <string.h>
#include <stdint.h>

#include <ibmtss/TPM_Types.h>

#define TCG_EVENT_LEN_MAX	0x10000

#define EV_PREBOOT_CERT	  			0x00
#define EV_POST_CODE				0x01
#define	EV_UNUSED				0x02
#define EV_NO_ACTION				0x03
#define EV_SEPARATOR				0x04
#define EV_ACTION				0x05
#define EV_EVENT_TAG				0x06
#define EV_S_CRTM_CONTENTS			0x07
#define EV_S_CRTM_VERSION			0x08
#define EV_CPU_MICROCODE			0x09
#define EV_PLATFORM_CONFIG_FLAGS		0x0A
#define EV_TABLE_OF_DEVICES			0x0B
#define EV_COMPACT_HASH				0x0C
#define EV_IPL					0x0D
#define EV_IPL_PARTITION_DATA			0x0E
#define EV_NONHOST_CODE				0x0F
#define EV_NONHOST_CONFIG			0x10
#define EV_NONHOST_INFO				0x11
#define EV_OMIT_BOOT_DEVICE_EVENTS		0x12
#define EV_EFI_EVENT_BASE			0x80000000
#define EV_EFI_VARIABLE_DRIVER_CONFIG		0x80000001
#define EV_EFI_VARIABLE_BOOT			0x80000002
#define EV_EFI_BOOT_SERVICES_APPLICATION	0x80000003
#define EV_EFI_BOOT_SERVICES_DRIVER		0x80000004
#define EV_EFI_RUNTIME_SERVICES_DRIVER		0x80000005
#define EV_EFI_GPT_EVENT			0x80000006
#define EV_EFI_ACTION				0x80000007
#define EV_EFI_PLATFORM_FIRMWARE_BLOB		0x80000008
#define EV_EFI_HANDOFF_TABLES			0x80000009
#define EV_EFI_HCRTM_EVENT			0x80000010 
#define EV_EFI_VARIABLE_AUTHORITY		0x800000E0

/* PCR 0-7 are the BIOS / UEFI / firmware / pre-OS PCRs, set to 10 because a Lenovo TPM 1.2 firmware
   extends PCR 0-9 */
#define TPM_BIOS_PCR	10

/* TCG_PCR_EVENT is the TPM 1.2 SHA-1 event log entry format.  It is defined in the TCG PC Client
   Specific Implementation Specification for Conventional BIOS, where it is called
   TCG_PCClientPCREventStruc.  In the PFP, it's called TCG_PCClientPCREvent.

   I renamed it to be consistent with the TPM 2.0 naming.
 */

typedef struct tdTCG_PCR_EVENT {
    uint32_t pcrIndex;
    uint32_t eventType;	
    uint8_t digest[SHA1_DIGEST_SIZE];
    uint32_t eventDataSize;
    uint8_t event[TCG_EVENT_LEN_MAX];				
} TCG_PCR_EVENT;

/* TCG_PCR_EVENT2 is the TPM 2.0 hash agile event log entry format.  It is defined in the PFP - TCG
   PC Client Platform Firmware Profile Specification.

 */

typedef struct tdTCG_PCR_EVENT2 {
    uint32_t 		pcrIndex;
    uint32_t 		eventType;
    TPML_DIGEST_VALUES	digests;
    uint32_t 		eventSize; 
    uint8_t 		event[TCG_EVENT_LEN_MAX];				
} TCG_PCR_EVENT2;

/* TCG_EfiSpecIdEventAlgorithmSize is a hash agile mapping of algorithmId to digestSize. It is part
   of the first event log entry.  It permits a parser to unmarshal an event log that contains hash
   algorithms that are unknown to the parser.  */
		
typedef struct tdTCG_EfiSpecIdEventAlgorithmSize {
    uint16_t      algorithmId;
    uint16_t      digestSize;
} TCG_EfiSpecIdEventAlgorithmSize;

/* TCG_EfiSpecIDEvent is the event field of the first TCG_PCR_EVENT entry in a hash agile TPM 2.0
   format log.

   NOTE: If vendorInfo is ever changed to less than 0xff, unmarshal needs a range check on
   vendorInfoSize.
*/

typedef struct tdTCG_EfiSpecIdEvent {
    uint8_t					signature[16];  
    uint32_t					platformClass;
    uint8_t					specVersionMinor;
    uint8_t					specVersionMajor;
    uint8_t					specErrata;
    uint8_t					uintnSize;
    uint32_t					numberOfAlgorithms;
    TCG_EfiSpecIdEventAlgorithmSize		digestSizes[HASH_COUNT];
    uint8_t					vendorInfoSize;
    uint8_t 					vendorInfo[0xff]; 
} TCG_EfiSpecIDEvent;

#ifdef __cplusplus
extern "C" {
#endif

#ifndef TPM_TSS_NOFILE
    int TSS_EVENT_Line_Read(TCG_PCR_EVENT *event,
			    int *endOfFile,
			    FILE *inFile);

#endif /* TPM_TSS_NOFILE */
    TPM_RC TSS_EVENT_Line_Marshal(TCG_PCR_EVENT *source,
				  uint16_t *written, uint8_t **buffer, uint32_t *size);
    
    TPM_RC TSS_EVENT_Line_Unmarshal(TCG_PCR_EVENT *event, BYTE **buffer, uint32_t *size);

    TPM_RC TSS_EVENT_Line_LE_Unmarshal(TCG_PCR_EVENT *target, BYTE **buffer, uint32_t *size);

<<<<<<< HEAD
=======
#ifndef TPM_TSS_NOCRYPTO                                                         

>>>>>>> 5272e24e
    TPM_RC TSS_EVENT_PCR_Extend(TPMT_HA pcrs[IMPLEMENTATION_PCR],
				TCG_PCR_EVENT *event);
#endif /* TPM_TSS_NOCRYPTO */    

    void TSS_EVENT_Line_Trace(TCG_PCR_EVENT *event);

#ifndef TPM_TSS_NOFILE
    int TSS_EVENT2_Line_Read(TCG_PCR_EVENT2 *event2,
			     int *endOfFile,
			     FILE *inFile);

#endif /* TPM_TSS_NOFILE */
    TPM_RC TSS_EVENT2_Line_Marshal(TCG_PCR_EVENT2 *source, uint16_t *written,
				   uint8_t **buffer, uint32_t *size);

    TPM_RC TSS_EVENT2_Line_LE_Marshal(TCG_PCR_EVENT2 *source, uint16_t *written,
				   uint8_t **buffer, uint32_t *size);


    TPM_RC TSS_EVENT2_Line_Unmarshal(TCG_PCR_EVENT2 *target, BYTE **buffer, uint32_t *size);

    TPM_RC TSS_EVENT2_Line_LE_Unmarshal(TCG_PCR_EVENT2 *target, BYTE **buffer, uint32_t *size);


<<<<<<< HEAD

=======
#ifndef TPM_TSS_NOCRYPTO
>>>>>>> 5272e24e
    TPM_RC TSS_EVENT2_PCR_Extend(TPMT_HA pcrs[HASH_COUNT][IMPLEMENTATION_PCR],
				 TCG_PCR_EVENT2 *event2);
#endif

    void TSS_EVENT2_Line_Trace(TCG_PCR_EVENT2 *event);

    TPM_RC TSS_SpecIdEvent_Unmarshal(TCG_EfiSpecIDEvent *specIdEvent,
				     uint32_t eventSize,
				     uint8_t *event);

    void TSS_SpecIdEvent_Trace(TCG_EfiSpecIDEvent *specIdEvent);

    const char *TSS_EVENT_EventTypeToString(uint32_t eventType);

    TPM_RC TSS_UINT32LE_Marshal(const UINT32 *source, uint16_t *written,
                                BYTE **buffer, uint32_t *size);

    TPM_RC TSS_UINT16LE_Marshalu(const UINT16 *source, uint16_t *written,
                                 BYTE **buffer, uint32_t *size);

#ifdef __cplusplus
}
#endif

#endif<|MERGE_RESOLUTION|>--- conflicted
+++ resolved
@@ -158,11 +158,8 @@
 
     TPM_RC TSS_EVENT_Line_LE_Unmarshal(TCG_PCR_EVENT *target, BYTE **buffer, uint32_t *size);
 
-<<<<<<< HEAD
-=======
 #ifndef TPM_TSS_NOCRYPTO                                                         
 
->>>>>>> 5272e24e
     TPM_RC TSS_EVENT_PCR_Extend(TPMT_HA pcrs[IMPLEMENTATION_PCR],
 				TCG_PCR_EVENT *event);
 #endif /* TPM_TSS_NOCRYPTO */    
@@ -187,11 +184,7 @@
     TPM_RC TSS_EVENT2_Line_LE_Unmarshal(TCG_PCR_EVENT2 *target, BYTE **buffer, uint32_t *size);
 
 
-<<<<<<< HEAD
-
-=======
 #ifndef TPM_TSS_NOCRYPTO
->>>>>>> 5272e24e
     TPM_RC TSS_EVENT2_PCR_Extend(TPMT_HA pcrs[HASH_COUNT][IMPLEMENTATION_PCR],
 				 TCG_PCR_EVENT2 *event2);
 #endif
